--- conflicted
+++ resolved
@@ -4,6 +4,9 @@
 
 # C extensions
 *.so
+
+# Credentials
+credentials.env
 
 # Credentials
 credentials.env
@@ -29,6 +32,9 @@
 # Mac OS-specific storage files
 .DS_Store
 
+# Mac OS-specific storage files
+.DS_Store
+
 # PyInstaller
 #  Usually these files are written by a python script from a template
 #  before PyInstaller builds the exe, so as to inject date/other infos into it.
@@ -45,11 +51,9 @@
 
 # Unit test / coverage reports
 *test_output
+# Unit test / coverage reports
+*test_output
 
-<<<<<<< HEAD
 credentials.env
-=======
-# VS Code
->>>>>>> 8f5a18a3
 .vscode/launch.json
 .vscode/settings.json