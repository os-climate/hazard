--- conflicted
+++ resolved
@@ -5,7 +5,6 @@
 import dask.array as da
 import fsspec.implementations.local as local  # type: ignore
 import numpy as np
-<<<<<<< HEAD
 import s3fs  # type: ignore
 import xarray as xr
 import zarr  # type: ignore
@@ -18,38 +17,22 @@
     ProgressStore,
     S3ZarrWorkingStore,
 )
-=======
-import s3fs # type: ignore
-import xarray as xr
-import zarr # type: ignore
-from hazard.docs_store import DocStore
 
-
-from hazard.models.drought_index import DroughtIndicator, LocalZarrWorkingStore, ProgressStore, S3ZarrWorkingStore
->>>>>>> 53ffb0df
 from hazard.sources.osc_zarr import OscZarr
 from hazard.utilities.tiles import create_tiles_for_resource
 from .utilities import TestTarget, s3_credentials, test_output_dir
 
 
 def test_spei_indicator(test_output_dir, s3_credentials):
-<<<<<<< HEAD
-    # to test
-=======
     # to test 
->>>>>>> 53ffb0df
     gcm = "MIROC6"
     scenario = "ssp585"
     working_store = S3ZarrWorkingStore()
     working_store = LocalZarrWorkingStore(test_output_dir)
     model = DroughtIndicator(working_store)
-<<<<<<< HEAD
     model.calculate_spei(
         gcm, scenario, progress_store=ProgressStore(test_output_dir, "spei_prog_store")
     )
-=======
-    model.calculate_spei(gcm, scenario, progress_store=ProgressStore(test_output_dir, "spei_prog_store"))
->>>>>>> 53ffb0df
     target = TestTarget()
     data_chunks = model.get_datachunks()
     test_chunk = data_chunks["Chunk_0255"]
