--- conflicted
+++ resolved
@@ -1,4 +1,8 @@
 import os
+from typing import Any, Dict, MutableMapping, Optional, Tuple, Union
+
+from affine import Affine # type: ignore
+import dask
 from typing import Any, Dict, MutableMapping, Optional, Tuple, Union
 
 from affine import Affine # type: ignore
@@ -9,22 +13,24 @@
 import zarr # type: ignore
 
 from hazard.protocols import OpenDataset, WriteDataArray
+import s3fs # type: ignore
+import xarray as xr
+import zarr # type: ignore
+
+from hazard.protocols import OpenDataset, WriteDataArray
 import hazard.utilities.xarray_utilities as xarray_utilities
 
 
+
+class OscZarr(WriteDataArray):
 class OscZarr(WriteDataArray):
     default_staging_bucket = "redhat-osc-physical-landing-647521352890"
      
-<<<<<<< HEAD
     def __init__(self, 
         bucket: str=default_staging_bucket,
         prefix: str="hazard",
         s3: Optional[s3fs.S3File]=None,
         store: Optional[MutableMapping]=None):
-=======
-    def __init__(self, bucket: str=default_staging_bucket, prefix: str="hazard",
-        s3: Optional[s3fs.S3File]=None, store: Optional[MutableMapping]=None):
->>>>>>> 8f5a18a3
         """For reading and writing to OSC Climate Zarr storage. If store is provided this is used, otherwise if S3File is provided, this is used.
         Otherwise, store is created using credentials in environment variables.
         
@@ -49,12 +55,22 @@
 
         Args:
             path (str): relative path to zarr array.
+    def read(self, path: str) -> xr.DataArray:
+        """Read an OS-Climate array as an xarray DataArray. Coordinates are inferred from the 
+        coordinate reference system (CRS) and affine transform stored as zarr attributes. 
+
+        Args:
+            path (str): relative path to zarr array.
 
         Returns:
             xr.DataArray: xarray DataArray.
         """
-        z = self.root[path]
-        t = z.attrs["transform_mat3x3"]  # type: ignore
+        Returns:
+            xr.DataArray: xarray DataArray.
+        """
+        z = self.root[path]
+        t = z.attrs["transform_mat3x3"]  # type: ignore
+        crs: str = z.attrs["crs"]  # type: ignore
         crs: str = z.attrs["crs"]  # type: ignore
         transform = Affine(t[0], t[1], t[2], t[3], t[4], t[5])
         coords = xarray_utilities.affine_to_coords(transform, z.shape[2], z.shape[1], x_dim="dim_2", y_dim="dim_1")
@@ -67,7 +83,20 @@
         else:
             da = da.rename({ "dim_1": "y", "dim_2": "x" })
         return da
-
+        coords = xarray_utilities.affine_to_coords(transform, z.shape[2], z.shape[1], x_dim="dim_2", y_dim="dim_1")
+        #data = dask.array.from_zarr(self.root.store, path)
+        #array = xr.DataArray(data=a)
+        da = xr.DataArray(data=z, coords=coords)
+        da = da.squeeze("dim_0")
+        if crs.upper() == "EPSG:4326":
+            da = da.rename({ "dim_1": "latitude", "dim_2": "longitude" })
+        else:
+            da = da.rename({ "dim_1": "y", "dim_2": "x" })
+        return da
+
+    def read_dataset(self, path: str, index=0) -> xr.DataArray:
+        da = xr.open_zarr(store=self.root.store, group=path)
+        return da
     def read_dataset(self, path: str, index=0) -> xr.DataArray:
         da = xr.open_zarr(store=self.root.store, group=path)
         return da
@@ -88,8 +117,63 @@
             data = z.get_coordinate_selection((iz, iy, ix))  # type: ignore
         else:
             data = z.get_coordinate_selection((iy, ix))
+        if len(z.shape)==3:
+            iz = np.tile(np.arange(z.shape[0]), image_coords.shape[1])  # type: ignore
+            data = z.get_coordinate_selection((iz, iy, ix))  # type: ignore
+        else:
+            data = z.get_coordinate_selection((iy, ix))
         return data
 
+    def read_numpy(self, path: str, index=0) -> Tuple[np.ndarray, Affine, str]:
+        """Read index as two dimensional numpy array and affine transform.
+        This is intended for small datasets, otherwise recommended to 
+        use xarray.open_zarr."""
+        z = self.root[path]
+        t = z.attrs["transform_mat3x3"]  # type: ignore
+        crs: str = z.attrs["crs"]  # type: ignore
+        transform = Affine(t[0], t[1], t[2], t[3], t[4], t[5])
+        return z[index, :, :], transform, crs
+
+    def if_exists_remove(self, path):
+        if path in self.root:
+            self.root.pop(path)
+
+    def write(self, path: str, da: xr.DataArray):
+        """Write DataArray according to the standard OS-Climate conventions. 
+
+        Args:
+            path (str): Relative path.
+            da (xr.DataArray): The DataArray.
+        """
+        data, transform, crs = xarray_utilities.get_array_components(da)
+        z = self._zarr_create(path, da.shape, transform, crs.to_string())
+        z[0, :, :] = data[:,:]
+
+    def write_data_array(self, path: str, da: xr.DataArray):
+        """[Probably you should be using write method instead!] Write DataArray to provided relative path.
+        The array is saved as a dataset in the xarray native manner (xarray's to_zarr), with coordinates as separate arrays,
+        but with extra attributes providing the coordinate reference system and affine transform. 
+        These extra attributes serve to make use of co-ordinate arrays optional. 
+
+        Args:
+            path (str): Relative path.
+            da (xr.DataArray): The DataArray.
+        """
+        # we expect the data to be called 'data'
+        if 'lon' not in da.dims and 'longitude' not in da.dims:
+            raise ValueError('longitude dimension not found.')
+        if 'lat' not in da.dims and 'latitude' not in da.dims:
+            raise ValueError('latitude dimension not found.')
+        try:
+            renamed = da.rename({ "lat": "latitude", "lon": "longitude" })
+        except:
+            renamed = da
+        renamed.name = 'data'
+        renamed = renamed.expand_dims(dim={"unused": 1}, axis=0)
+        _, transform, crs = xarray_utilities.get_array_components(renamed)
+        self._add_attributes(renamed.attrs, transform, crs.to_string())
+        renamed.to_dataset().to_zarr(self.root.store, compute=True, group=path, mode="w", consolidated=False)
+            
     def read_numpy(self, path: str, index=0) -> Tuple[np.ndarray, Affine, str]:
         """Read index as two dimensional numpy array and affine transform.
         This is intended for small datasets, otherwise recommended to 
@@ -149,9 +233,14 @@
         return frac_image_coords
 
     def _zarr_create(self, path: str, shape: Union[np.ndarray, Tuple[int, ...]], transform: Affine, crs: str, overwrite=False, return_periods=None):
+    def _zarr_create(self, path: str, shape: Union[np.ndarray, Tuple[int, ...]], transform: Affine, crs: str, overwrite=False, return_periods=None):
         """
         Create Zarr array with given shape and affine transform.
         """
+        try:
+            self.root.pop(path)
+        except:
+            pass # if it already exists, remove it
         try:
             self.root.pop(path)
         except:
@@ -163,6 +252,10 @@
             dtype="f4",
             overwrite=overwrite,
         )  # array_path interpreted as path within group
+        self._add_attributes(z.attrs, transform, crs, return_periods)
+        return z
+
+    def _add_attributes(self, attrs: Dict[str, Any], transform: Affine, crs: str, return_periods=None):
         self._add_attributes(z.attrs, transform, crs, return_periods)
         return z
 
@@ -178,8 +271,12 @@
         mat3x3 = [x * 1.0 for x in trans_members] + [0.0, 0.0, 1.0]
         attrs["crs"] = crs
         attrs["transform_mat3x3"] = mat3x3 
+        attrs["crs"] = crs
+        attrs["transform_mat3x3"] = mat3x3 
         if return_periods is not None:
             attrs["index_values"] = return_periods
             attrs["index_name"] = "return period (years)"
-
-
+            attrs["index_values"] = return_periods
+            attrs["index_name"] = "return period (years)"
+
+
