--- conflicted
+++ resolved
@@ -62,9 +62,6 @@
             xr.DataArray: xarray DataArray.
         """
         z = self.root[path]
-<<<<<<< HEAD
-        da = self._data_array_from_zarr(z)
-=======
         t = z.attrs["transform_mat3x3"]  # type: ignore
         crs: str = z.attrs["crs"]  # type: ignore
         transform = Affine(t[0], t[1], t[2], t[3], t[4], t[5])
@@ -84,7 +81,6 @@
             da = da.rename({ "dim_1": "latitude", "dim_2": "longitude" })
         else:
             da = da.rename({ "dim_1": "y", "dim_2": "x" })
->>>>>>> 172086dc
         return da
 
     def read_dataset(self, path: str, index=0) -> xr.DataArray:
@@ -142,7 +138,10 @@
         z = self._zarr_create(path, da.shape, transform, crs.to_string())
         z[0, :, :] = data[:,:]
 
-<<<<<<< HEAD
+    def write_slice(self, path, slice: slice, da: np.ndarray):
+        z = self.root[path]
+        z[slice] = da
+
     def new_empty_like(self, path: str, da: xr.DataArray) -> xr.DataArray:
         """Write a new empty Zarr array like the one supplied and return array.
 
@@ -156,11 +155,6 @@
         _, transform, crs = xarray_utilities.get_array_components(da)
         z = self._zarr_create(path, da.shape, transform, crs.to_string(), overwrite=True, return_periods=da.coords["index"].data)
         return self._data_array_from_zarr(z)
-=======
-    def write_slice(self, path, slice: slice, da: np.ndarray):
-        z = self.root[path]
-        z[slice] = da
->>>>>>> 172086dc
 
     def write_data_array(self, path: str, da: xr.DataArray):
         """[Probably you should be using write method instead!] Write DataArray to provided relative path.
@@ -247,17 +241,11 @@
         ]
         mat3x3 = [x * 1.0 for x in trans_members] + [0.0, 0.0, 1.0]
         attrs["crs"] = crs
-<<<<<<< HEAD
-        attrs["transform_mat3x3"] = mat3x3 
-        if return_periods is not None:
-            attrs["index_values"] = list(return_periods)
-=======
         use_xy = crs.upper() == "EPSG:3857" 
         attrs["transform_mat3x3"] = mat3x3
         attrs["dimensions"] = ["index", "y", "x"] if use_xy else ["index", "latitude", "longitude"] 
         if return_periods is not None:
-            attrs["index_values"] = return_periods
->>>>>>> 172086dc
+            attrs["index_values"] = list(return_periods)
             attrs["index_name"] = "return period (years)"
 
 
