import logging
import os, itertools
from datetime import datetime
import concurrent.futures
from pathlib import PurePosixPath
from pydantic import BaseModel
from pydantic.dataclasses import dataclass
from pydantic.type_adapter import TypeAdapter
import json
from typing import Iterable, List, Optional, Protocol, Sequence
import dask.array as da
<<<<<<< HEAD
import zarr, zarr.hierarchy  # type: ignore
from zarr.errors import GroupNotFoundError  # type: ignore
=======
import zarr, zarr.hierarchy # type: ignore
from zarr.errors import GroupNotFoundError # type: ignore
>>>>>>> 53ffb0df

import numpy as np  # type: ignore
import s3fs  # type: ignore
import xarray as xr
import xclim.indices  # type: ignore
from hazard.inventory import Colormap, HazardResource, MapInfo, Scenario
from hazard.models.multi_year_average import MultiYearAverageIndicatorBase  # type: ignore

from hazard.sources.nex_gddp_cmip6 import NexGddpCmip6
from hazard.sources.osc_zarr import OscZarr

logger = logging.getLogger(__name__)


class BatchItem:
    resource: HazardResource
    gcm: str
    scenario: str
    central_year: int


class ZarrWorkingStore(Protocol):
    def get_store(self, path: str):
        ...


class S3ZarrWorkingStore(ZarrWorkingStore):
    def __init__(self):
<<<<<<< HEAD
        s3 = s3fs.S3FileSystem(
            anon=False,
            key=os.environ["OSC_S3_ACCESS_KEY_DEV"],
            secret=os.environ["OSC_S3_SECRET_KEY_DEV"],
        )
        base_path = os.environ["OSC_S3_BUCKET_DEV"] + "/drought/osc/v01"
        self._base_path = base_path
        self._s3 = s3

    def get_store(self, path: str):
        return s3fs.S3Map(
            root=str(PurePosixPath(self._base_path, path)), s3=self._s3, check=False
        )

=======
        s3 = s3fs.S3FileSystem(anon=False,
                               key=os.environ["OSC_S3_ACCESS_KEY_DEV"],
                               secret=os.environ["OSC_S3_SECRET_KEY_DEV"])
        base_path = os.environ["OSC_S3_BUCKET_DEV"] + "/drought/osc/v01"
        self._base_path = base_path
        self._s3 = s3
    
    def get_store(self, path: str):
        return s3fs.S3Map(root=str(PurePosixPath(self._base_path, path)), s3=self._s3, check=False)
    
>>>>>>> 53ffb0df

class LocalZarrWorkingStore(ZarrWorkingStore):
    def __init__(self, working_dir: str):
        self._base_path = os.path.join(working_dir, "/drought/osc/v01")
<<<<<<< HEAD

=======
    
>>>>>>> 53ffb0df
    def get_store(self, path: str):
        return zarr.DirectoryStore(os.path.join(self._base_path, path))


class ChunkIndicesComplete(BaseModel):
    complete_indices: List[int]


<<<<<<< HEAD
class ProgressStore:
    def __init__(self, dir: str, id: str):
        """Simple persistent JSON store of the indices of a chunked calculation
        that are complete.
=======
class ProgressStore():
    def __init__(self, dir: str, id: str):
        """Simple persistent JSON store of the indices of a chunked calculation
        that are complete. 
>>>>>>> 53ffb0df

        Args:
            dir (str): Path to directory for storing progress files.
            id (str): Identifier for the calculation (for use in filename).
        """
        self.dir = dir
        self.id = id
        if not os.path.exists(self._filename()):
            self.reset()

    def reset(self):
        self._write(ChunkIndicesComplete(complete_indices=[]))

    def add_completed(self, indices: Sequence[int]):
<<<<<<< HEAD
        existing = set(self._read().complete_indices)
        union = existing.union(set(indices))
        self._write(ChunkIndicesComplete(complete_indices=list(union)))

    def completed(self):
        return self._read().complete_indices

=======
       existing = set(self._read().complete_indices)
       union = existing.union(set(indices))
       self._write(ChunkIndicesComplete(complete_indices = list(union))) 

    def completed(self):
        return self._read().complete_indices
    
>>>>>>> 53ffb0df
    def remaining(self, n_indices: int):
        existing = self._read().complete_indices
        return np.setdiff1d(np.arange(0, n_indices, dtype=int), existing)

    def _filename(self):
        return os.path.join(self.dir, self.id + ".json")

    def _read(self):
<<<<<<< HEAD
        with open(self._filename(), "r") as f:
            indices = TypeAdapter(ChunkIndicesComplete).validate_json(f.read())
            return indices

=======
        with open(self._filename(), "r") as f:  
            indices = TypeAdapter(ChunkIndicesComplete).validate_json(f.read())
            return indices
        
>>>>>>> 53ffb0df
    def _write(self, indices: ChunkIndicesComplete):
        with open(self._filename(), "w") as f:
            f.write(json.dumps(indices.model_dump()))


class DroughtIndicator:
<<<<<<< HEAD
    def __init__(
        self,
        working_zarr_store: ZarrWorkingStore,
        window_years: int = MultiYearAverageIndicatorBase._default_window_years,
        gcms: Iterable[str] = [
            "MIROC6"
        ],  # MultiYearAverageIndicatorBase._default_gcms,
        scenarios: Iterable[str] = MultiYearAverageIndicatorBase._default_scenarios,
        central_years: Sequence[int] = [2005, 2030, 2040, 2050, 2080],
    ):

=======
    def __init__(self,
                working_zarr_store: ZarrWorkingStore,
                window_years: int=MultiYearAverageIndicatorBase._default_window_years,
                gcms: Iterable[str] = ["MIROC6"],  #MultiYearAverageIndicatorBase._default_gcms,
                scenarios: Iterable[str]=MultiYearAverageIndicatorBase._default_scenarios,
                central_years: Sequence[int]=[2005, 2030, 2040, 2050, 2080]):
        
>>>>>>> 53ffb0df
        self.calib_start, self.calib_end = datetime(1985, 1, 1), datetime(2015, 1, 1)
        self.calc_start, self.calc_end = datetime(1985, 1, 1), datetime(2100, 12, 31)
        self.freq, self.window, self.dist, self.method = "MS", 12, "gamma", "APP"
        self.lat_min, self.lat_max = -60.0, 90.0
        self.lon_min, self.lon_max = 0, 360.0
        self.central_years = central_years
        self.spei_threshold = [0, -1, -1.5, -2, -2.5, -3, -3.6]
        self.gcms = gcms
        self.scenarios = scenarios
        self.working_zarr_store = working_zarr_store
        self.window_years = window_years
        self.resource = self._resource()

    def pre_chunk(
        self,
        item: BatchItem,
        years=np.arange(1950, 2101),
        quantities=["tas", "pr"],
        lat_chunk_size=40,
        lon_chunk_size=40,
        datasource=NexGddpCmip6(),
    ):
        """Create a chunked data set for the given quantities and data source. This is for when the data
        source is either unchunked or unsuitably chunked for the calculation in hand. An SPEI index is an
        example since the calculation requires a long time series but for a limited spatial extent. The calculation
        therefore runs

        Args:
            years (_type_, optional): Years included in chunked data. Defaults to np.arange(1950, 2101).
            variables (list, optional): Quantities included in chunked data. Defaults to ['tas', 'pr'].
            lat_chunk_size (int, optional): Latitude chunks. Defaults to 40.
            lon_chunk_size (int, optional): Longitude chunks. Defaults to 40.
            datasource (_type_, optional): Source for building chunked data. Defaults to NexGddpCmip6().
        """

        def download_dataset(variable, year, gcm, scenario, datasource=datasource):
            scenario_ = "historical" if year < 2015 else scenario
            with datasource.open_dataset_year(
                gcm, scenario_, variable, year
            ) as ds_temp:
                ds = ds_temp.astype("float32").compute()
                return ds

        for quantity in quantities:
            group = quantity + "_" + item.gcm + "_" + item.scenario
            for year in years:
                ds = download_dataset(quantity, year, item.gcm, item.scenario).chunk(
                    {"time": 365, "lat": lat_chunk_size, "lon": lon_chunk_size}
                )
                if year == years[0]:
                    ds.to_zarr(store=self.working_zarr_store, group=group, mode="w")
                else:
                    ds.to_zarr(
                        store=self.working_zarr_store, group=group, append_dim="time"
                    )
                logger.info(f"completed processing: variable={quantity}, year={year}.")

    def read_quantity_from_s3_store(
        self, gcm, scenario, quantity, lat_min, lat_max, lon_min, lon_max
    ) -> xr.Dataset:
        ds = self.chunked_dataset(gcm, scenario, quantity).sel(
            lat=slice(lat_min, lat_max), lon=slice(lon_min, lon_max)
        )
        return ds

    def chunked_dataset(self, gcm, scenario, quantity) -> xr.Dataset:
<<<<<<< HEAD
        ds = xr.open_zarr(
            store=self.working_zarr_store.get_store(
                quantity + "_" + gcm + "_" + scenario
            )
        )
=======
        ds = xr.open_zarr(store=self.working_zarr_store.get_store(quantity + "_" + gcm + "_" + scenario))
>>>>>>> 53ffb0df
        return ds

    def get_datachunks(self):
        lat_delta = 10.0
        lon_delta = 10.0
        lat_bins = np.arange(self.lat_min, self.lat_max + 0.1 * lat_delta, lat_delta)
        lon_bins = np.arange(self.lon_min, self.lon_max + 0.1 * lon_delta, lon_delta)
        data_chunks = {
            "Chunk_" + str(i).zfill(4): dict(list(d[0].items()) + list(d[1].items()))
            for i, d in enumerate(
                itertools.product(
                    [
                        {"lat_min": x[0], "lat_max": x[1]}
                        for x in zip(lat_bins[:-1], lat_bins[1:])
                    ],
                    [
                        {"lon_min": x[0], "lon_max": x[1]}
                        for x in zip(lon_bins[:-1], lon_bins[1:])
                    ],
                )
            )
        }
        return data_chunks

<<<<<<< HEAD
    def calculate_spei(
        self, gcm, scenario, progress_store: Optional[ProgressStore] = None
    ):
        """Calculate SPEI for the given GCM and scenario, storing"""
=======
    def calculate_spei(self, gcm, scenario, progress_store: Optional[ProgressStore] = None):
        """Calculate SPEI for the given GCM and scenario, storing """
>>>>>>> 53ffb0df
        # we infer the lats and lons from the source dataset:
        ds_chunked = self.chunked_dataset(gcm, scenario, "tas")
        data_chunks = self.get_datachunks()
        chunk_names = list(data_chunks.keys())
        if progress_store:
<<<<<<< HEAD
            chunk_names_remaining = list(
                np.array(chunk_names)[progress_store.remaining(len(chunk_names))]
            )
        else:
            chunk_names_remaining = chunk_names

        # do the first chunk in isolation to ensure that dataset is written without contention
        if chunk_names[0] in chunk_names_remaining:
            self._calculate_spei_chunk(
                chunk_names[0], data_chunks, ds_chunked, gcm, scenario
            )
=======
            chunk_names_remaining = list(np.array(chunk_names)[progress_store.remaining(len(chunk_names))])
        else:
            chunk_names_remaining = chunk_names
        
        # do the first chunk in isolation to ensure that dataset is written without contention
        if chunk_names[0] in chunk_names_remaining:
            self._calculate_spei_chunk(chunk_names[0], data_chunks, ds_chunked, gcm, scenario)
>>>>>>> 53ffb0df
            chunk_names_remaining.remove(chunk_names[0])
            if progress_store:
                progress_store.add_completed([0])

<<<<<<< HEAD
        with concurrent.futures.ThreadPoolExecutor(max_workers=1) as executor:
            futures = {
                executor.submit(
                    self._calculate_spei_chunk,
                    chunk_name,
                    data_chunks,
                    ds_chunked,
                    gcm,
                    scenario,
                ): chunk_name
                for chunk_name in chunk_names_remaining
            }
=======
        with concurrent.futures.ThreadPoolExecutor(max_workers=1) as executor:  
            futures = {executor.submit(self._calculate_spei_chunk, chunk_name, data_chunks, ds_chunked, gcm, scenario): chunk_name
                       for chunk_name in chunk_names_remaining}
>>>>>>> 53ffb0df
            for future in concurrent.futures.as_completed(futures):
                try:
                    chunk_name = future.result()
                    logger.info(f"chunk {chunk_name} complete.")
                    if progress_store:
                        progress_store.add_completed([chunk_names.index(chunk_name)])
                except Exception as exc:
<<<<<<< HEAD
                    logger.info(f"chunk {futures[future]} failed.")

    def _calculate_spei_chunk(
        self, chunk_name, data_chunks, ds_chunked: xr.Dataset, gcm, scenario
    ):
        data_chunk = data_chunks[chunk_name]
        lat_min, lat_max = data_chunk["lat_min"], data_chunk["lat_max"]
        lon_min, lon_max = data_chunk["lon_min"], data_chunk["lon_max"]
        ds_spei_slice = self._calculate_spei_for_slice(
            lat_min, lat_max, lon_min, lon_max, gcm=gcm, scenario=scenario
        )
        lats_all, lons_all = ds_chunked["lat"].values, ds_chunked["lon"].values
=======
                    logger.info(f"chunk {futures[future]} failed.") 

    def _calculate_spei_chunk(self, chunk_name, data_chunks, ds_chunked: xr.Dataset, gcm, scenario):
        data_chunk = data_chunks[chunk_name]
        lat_min, lat_max = data_chunk['lat_min'], data_chunk['lat_max']
        lon_min, lon_max = data_chunk['lon_min'], data_chunk['lon_max']
        ds_spei_slice = self._calculate_spei_for_slice(lat_min, lat_max, lon_min, lon_max, gcm=gcm, scenario=scenario)
        lats_all, lons_all = ds_chunked['lat'].values, ds_chunked['lon'].values
>>>>>>> 53ffb0df
        path = os.path.join("spei", gcm + "_" + scenario)
        store = self.working_zarr_store.get_store(path)
        # consider refactoring data_chunks to give both slice and values?
        try:
            # if dataset does not already exist then create
<<<<<<< HEAD
            zarr.hierarchy.open_group(store=store, mode="r")
        except GroupNotFoundError:
            # must use deferred dask array to avoid allocating memory for whole array
            data = da.empty(
                [len(ds_spei_slice["time"].values), len(lats_all), len(lons_all)]
            )
            ds_spei = (
                xr.DataArray(
                    data=data,
                    coords={
                        "time": ds_spei_slice["time"].values,
                        "lat": lats_all,
                        "lon": lons_all,
                    },
                    dims=["time", "lat", "lon"],
                )
                .chunk(chunks={"lat": 40, "lon": 40, "time": 100000})
                .to_dataset(name="spei")
            )
            # compute=False to avoid calculating array
            ds_spei.to_zarr(store=store, mode="w", compute=False)
            logger.info(f"created new zarr array.")
            # see https://docs.xarray.dev/en/stable/user-guide/io.html?appending-to-existing-zarr-stores=#appending-to-existing-zarr-stores

        lat_indexes = np.where(
            np.logical_and(lats_all >= lat_min, lats_all <= lat_max)
        )[0]
        lon_indexes = np.where(
            np.logical_and(lons_all >= lon_min, lons_all <= lon_max)
        )[0]
        ds_spei_slice.to_zarr(
            store=self.working_zarr_store,
            mode="r+",
            region={
                "lat": slice(lat_indexes[0], lat_indexes[-1] + 1),
                "lon": slice(lon_indexes[0], lon_indexes[-1] + 1),
            },
        )
        logger.info(f"written chunk {chunk_name} to zarr array.")
        return chunk_name

    def _calculate_spei_for_slice(
        self, lat_min, lat_max, lon_min, lon_max, *, gcm, scenario, num_workers=2
    ):
        ds_tas = self.read_quantity_from_s3_store(
            gcm, scenario, "tas", lat_min, lat_max, lon_min, lon_max
        ).chunk({"time": 100000})
        ds_pr = self.read_quantity_from_s3_store(
            gcm, scenario, "pr", lat_min, lat_max, lon_min, lon_max
        ).chunk({"time": 100000})
        ds_tas = ds_tas.drop_duplicates(dim=..., keep="last").sortby("time")
        ds_pr = ds_pr.drop_duplicates(dim=..., keep="last").sortby("time")
        ds_pet = (
            xclim.indices.potential_evapotranspiration(tas=ds_tas["tas"], method="MB05")
            .astype("float32")
            .to_dataset(name="pet")
        )
        da_wb = xclim.indices.water_budget(pr=ds_pr["pr"], evspsblpot=ds_pet["pet"])
        with xr.set_options(keep_attrs=True):
            da_wb = da_wb - 1.01 * da_wb.min()
        da_wb_calib = da_wb.sel(
            time=slice(
                self.calib_start.strftime("%Y-%m-%d"),
                self.calib_end.strftime("%Y-%m-%d"),
            )
        )
        da_wb_calc = da_wb.sel(
            time=slice(
                self.calc_start.strftime("%Y-%m-%d"), self.calc_end.strftime("%Y-%m-%d")
            )
        )
=======
            zarr.hierarchy.open_group(store=store, mode='r')
        except GroupNotFoundError:
            # must use deferred dask array to avoid allocating memory for whole array
            data = da.empty([len(ds_spei_slice['time'].values), len(lats_all), len(lons_all)])
            ds_spei = xr.DataArray(data=data, coords={'time': ds_spei_slice['time'].values, 'lat': lats_all,'lon': lons_all}, 
                                    dims=["time", "lat", "lon"]).chunk(chunks={'lat': 40,'lon': 40,'time': 100000}).to_dataset(name='spei')
            # compute=False to avoid calculating array
            ds_spei.to_zarr(store=store,
                            mode='w', compute=False)
            logger.info(f"created new zarr array.") 
            # see https://docs.xarray.dev/en/stable/user-guide/io.html?appending-to-existing-zarr-stores=#appending-to-existing-zarr-stores

        lat_indexes = np.where(np.logical_and(lats_all >= lat_min, lats_all <= lat_max))[0]
        lon_indexes = np.where(np.logical_and(lons_all >= lon_min, lons_all <= lon_max))[0]
        ds_spei_slice.to_zarr(store=self.working_zarr_store, mode='r+', 
                                region={"lat": slice(lat_indexes[0], lat_indexes[-1] + 1), "lon": slice(lon_indexes[0], lon_indexes[-1] + 1)})
        logger.info(f"written chunk {chunk_name} to zarr array.") 
        return chunk_name
            
    def _calculate_spei_for_slice(
            self,
            lat_min, lat_max,
            lon_min, lon_max,
            *,
            gcm,
            scenario,
            num_workers = 2):
        ds_tas = self.read_quantity_from_s3_store(gcm, scenario, "tas", lat_min, lat_max, lon_min, lon_max).chunk({'time': 100000})
        ds_pr = self.read_quantity_from_s3_store(gcm, scenario, "pr", lat_min, lat_max, lon_min, lon_max).chunk({'time': 100000}) 
        ds_tas = ds_tas.drop_duplicates(dim=..., keep='last').sortby('time')
        ds_pr = ds_pr.drop_duplicates(dim=..., keep='last').sortby('time')
        ds_pet = xclim.indices.potential_evapotranspiration(tas=ds_tas['tas'], method='MB05').astype('float32').to_dataset(name='pet')
        da_wb = xclim.indices.water_budget(pr=ds_pr['pr'], evspsblpot=ds_pet['pet'])
        with xr.set_options(keep_attrs=True):
            da_wb = da_wb - 1.01 * da_wb.min()
        da_wb_calib = da_wb.sel(time=slice(self.calib_start.strftime("%Y-%m-%d"), self.calib_end.strftime("%Y-%m-%d")))
        da_wb_calc = da_wb.sel(time=slice(self.calc_start.strftime("%Y-%m-%d"), self.calc_end.strftime("%Y-%m-%d")))
>>>>>>> 53ffb0df
        ds_spei = (
            xclim.indices.standardized_precipitation_evapotranspiration_index(
                da_wb_calc,
                da_wb_calib,
                freq=self.freq,
                window=self.window,
                dist=self.dist,
                method=self.method,
            )
            .astype("float32")
            .to_dataset(name="spei")
            .compute(scheduler="processes", num_workers=num_workers)
        )
        logger.info(
            f"calculated SPEI for gcm={gcm}, lats=[{lat_min, lat_max}], lons=[{lon_min, lon_max}]"
        )
        return ds_spei

    def calculate_annual_average_spei(
        self, gcm: str, scenario: str, central_year: int, target: OscZarr
    ):
        """Calculate average number of months where 12-month SPEI index is below thresholds [0, -1, -1.5, -2, -2.5, -3.6]
        for 20 years period.

        Args:
            gcm (str): Global Circulation Model ID.
            scenario (str): Scenario ID.
            year (int): Year.
            target (OscZarr): Target to write result to.
        """

        def get_spei_full_results(gcm, scenario):
            ds_spei = xr.open_zarr(
                store=self.working_zarr_store,
                group=os.path.join("SPEI", "Aggregated", gcm + "_" + scenario),
            )
            return ds_spei

        period = [
            datetime(central_year - self.window_years // 2, 1, 1),
            datetime(central_year + self.window_years // 2 - 1, 12, 31),
        ]
        print(
            gcm
            + " "
            + scenario
            + " "
            + str(central_year)
            + " period:   "
            + str(period[0])
            + "---"
            + str(period[1])
        )
        ds_spei = get_spei_full_results(gcm, scenario)
        lats_all = ds_spei["lat"].values
        lons_all = ds_spei["lon"].values
        spei_annual = np.nan * np.zeros(
            [len(self.spei_threshold), len(lats_all), len(lons_all)]
        )
        spei_temp = ds_spei.sel(time=slice(period[0], period[1]))
        spei_temp = spei_temp.compute()
        spei_temp = spei_temp["spei"]
        for i in range(len(self.spei_threshold)):
            spei_ext = xr.where((spei_temp <= self.spei_threshold[i]), 1, 0)
            spei_ext_sum = spei_ext.mean("time")
            spei_annual[i, :, :] = spei_ext_sum
        spei_annual_all = xr.DataArray(
            spei_annual,
            coords={
                "spei_idx": self.spei_threshold,
                "lat": lats_all,
                "lon": lons_all,
            },
            dims=["spei_idx", "lat", "lon"],
        )
        path = self.resource.path.format(gcm=gcm, scenario=scenario, year=central_year)
        target.write(path, spei_annual_all)
        return spei_annual_all

    def run_single(
        self,
        item: BatchItem,
        target: OscZarr,
        calculate_spei=True,
        calculate_average_spei=True,
    ):
        if calculate_spei:
            self.calculate_spei(item.gcm, item.scenario)
        if calculate_average_spei:
            self.calculate_annual_average_spei(
                item.gcm, item.scenario, item.central_year, target
            )

    def _resource(self) -> HazardResource:
        # with open(os.path.join(os.path.dirname(__file__), "days_tas_above.md"), "r") as f:
        #    description = f.read()
        resource = HazardResource(
            hazard_type="Drought",
            indicator_id="months/spei12m/below/index",
            indicator_model_id=None,
            indicator_model_gcm="{gcm}",
            params={"gcm": list(self.gcms)},
            path="drought/osc/v1/months_spei12m_below_index_{gcm}_{scenario}_{year}",
            display_name="Drought SPEI index",
            description="",
            display_groups=["Drought SPEI index"],  # display names of groupings
            group_id="",
            map=MapInfo(
                colormap=Colormap(
                    name="heating",
                    nodata_index=0,
                    min_index=1,
                    min_value=0.0,
                    max_value=12.0,
                    max_index=255,
                    units="months/year",
                ),
                bounds=[(-180.0, 85.0), (180.0, 85.0), (180.0, -60.0), (-180.0, -60.0)],
                index_values=self.spei_threshold,
                path="drought/osc/v1/months_spei12m_below_index_{gcm}_{scenario}_{year}_map",
                source="map_array_pyramid",
            ),
            units="months/year",
            scenarios=[
                # Scenario(
                #     id="historical",
                #     years=[self.central_years[0]]),
                # Scenario(
                #     id="ssp126",
                #     years=list(self.central_years)),
                # Scenario(
                #     id="ssp245",
                #     years=list(self.central_years)),
                Scenario(id="ssp585", years=list(self.central_years)),
            ],
        )
        return resource<|MERGE_RESOLUTION|>--- conflicted
+++ resolved
@@ -9,20 +9,15 @@
 import json
 from typing import Iterable, List, Optional, Protocol, Sequence
 import dask.array as da
-<<<<<<< HEAD
-import zarr, zarr.hierarchy  # type: ignore
-from zarr.errors import GroupNotFoundError  # type: ignore
-=======
 import zarr, zarr.hierarchy # type: ignore
 from zarr.errors import GroupNotFoundError # type: ignore
->>>>>>> 53ffb0df
-
-import numpy as np  # type: ignore
-import s3fs  # type: ignore
+
+import numpy as np # type: ignore
+import s3fs # type: ignore
 import xarray as xr
-import xclim.indices  # type: ignore
+import xclim.indices # type: ignore
 from hazard.inventory import Colormap, HazardResource, MapInfo, Scenario
-from hazard.models.multi_year_average import MultiYearAverageIndicatorBase  # type: ignore
+from hazard.models.multi_year_average import MultiYearAverageIndicatorBase # type: ignore
 
 from hazard.sources.nex_gddp_cmip6 import NexGddpCmip6
 from hazard.sources.osc_zarr import OscZarr
@@ -30,7 +25,7 @@
 logger = logging.getLogger(__name__)
 
 
-class BatchItem:
+class BatchItem():
     resource: HazardResource
     gcm: str
     scenario: str
@@ -44,22 +39,6 @@
 
 class S3ZarrWorkingStore(ZarrWorkingStore):
     def __init__(self):
-<<<<<<< HEAD
-        s3 = s3fs.S3FileSystem(
-            anon=False,
-            key=os.environ["OSC_S3_ACCESS_KEY_DEV"],
-            secret=os.environ["OSC_S3_SECRET_KEY_DEV"],
-        )
-        base_path = os.environ["OSC_S3_BUCKET_DEV"] + "/drought/osc/v01"
-        self._base_path = base_path
-        self._s3 = s3
-
-    def get_store(self, path: str):
-        return s3fs.S3Map(
-            root=str(PurePosixPath(self._base_path, path)), s3=self._s3, check=False
-        )
-
-=======
         s3 = s3fs.S3FileSystem(anon=False,
                                key=os.environ["OSC_S3_ACCESS_KEY_DEV"],
                                secret=os.environ["OSC_S3_SECRET_KEY_DEV"])
@@ -70,16 +49,11 @@
     def get_store(self, path: str):
         return s3fs.S3Map(root=str(PurePosixPath(self._base_path, path)), s3=self._s3, check=False)
     
->>>>>>> 53ffb0df
 
 class LocalZarrWorkingStore(ZarrWorkingStore):
     def __init__(self, working_dir: str):
         self._base_path = os.path.join(working_dir, "/drought/osc/v01")
-<<<<<<< HEAD
-
-=======
-    
->>>>>>> 53ffb0df
+    
     def get_store(self, path: str):
         return zarr.DirectoryStore(os.path.join(self._base_path, path))
 
@@ -88,17 +62,10 @@
     complete_indices: List[int]
 
 
-<<<<<<< HEAD
-class ProgressStore:
-    def __init__(self, dir: str, id: str):
-        """Simple persistent JSON store of the indices of a chunked calculation
-        that are complete.
-=======
 class ProgressStore():
     def __init__(self, dir: str, id: str):
         """Simple persistent JSON store of the indices of a chunked calculation
         that are complete. 
->>>>>>> 53ffb0df
 
         Args:
             dir (str): Path to directory for storing progress files.
@@ -113,15 +80,6 @@
         self._write(ChunkIndicesComplete(complete_indices=[]))
 
     def add_completed(self, indices: Sequence[int]):
-<<<<<<< HEAD
-        existing = set(self._read().complete_indices)
-        union = existing.union(set(indices))
-        self._write(ChunkIndicesComplete(complete_indices=list(union)))
-
-    def completed(self):
-        return self._read().complete_indices
-
-=======
        existing = set(self._read().complete_indices)
        union = existing.union(set(indices))
        self._write(ChunkIndicesComplete(complete_indices = list(union))) 
@@ -129,7 +87,6 @@
     def completed(self):
         return self._read().complete_indices
     
->>>>>>> 53ffb0df
     def remaining(self, n_indices: int):
         existing = self._read().complete_indices
         return np.setdiff1d(np.arange(0, n_indices, dtype=int), existing)
@@ -138,36 +95,16 @@
         return os.path.join(self.dir, self.id + ".json")
 
     def _read(self):
-<<<<<<< HEAD
-        with open(self._filename(), "r") as f:
-            indices = TypeAdapter(ChunkIndicesComplete).validate_json(f.read())
-            return indices
-
-=======
         with open(self._filename(), "r") as f:  
             indices = TypeAdapter(ChunkIndicesComplete).validate_json(f.read())
             return indices
         
->>>>>>> 53ffb0df
     def _write(self, indices: ChunkIndicesComplete):
         with open(self._filename(), "w") as f:
             f.write(json.dumps(indices.model_dump()))
 
 
 class DroughtIndicator:
-<<<<<<< HEAD
-    def __init__(
-        self,
-        working_zarr_store: ZarrWorkingStore,
-        window_years: int = MultiYearAverageIndicatorBase._default_window_years,
-        gcms: Iterable[str] = [
-            "MIROC6"
-        ],  # MultiYearAverageIndicatorBase._default_gcms,
-        scenarios: Iterable[str] = MultiYearAverageIndicatorBase._default_scenarios,
-        central_years: Sequence[int] = [2005, 2030, 2040, 2050, 2080],
-    ):
-
-=======
     def __init__(self,
                 working_zarr_store: ZarrWorkingStore,
                 window_years: int=MultiYearAverageIndicatorBase._default_window_years,
@@ -175,9 +112,8 @@
                 scenarios: Iterable[str]=MultiYearAverageIndicatorBase._default_scenarios,
                 central_years: Sequence[int]=[2005, 2030, 2040, 2050, 2080]):
         
->>>>>>> 53ffb0df
         self.calib_start, self.calib_end = datetime(1985, 1, 1), datetime(2015, 1, 1)
-        self.calc_start, self.calc_end = datetime(1985, 1, 1), datetime(2100, 12, 31)
+        self.calc_start, self.calc_end = datetime(1985,1,1), datetime(2100,12,31)
         self.freq, self.window, self.dist, self.method = "MS", 12, "gamma", "APP"
         self.lat_min, self.lat_max = -60.0, 90.0
         self.lon_min, self.lon_max = 0, 360.0
@@ -185,23 +121,21 @@
         self.spei_threshold = [0, -1, -1.5, -2, -2.5, -3, -3.6]
         self.gcms = gcms
         self.scenarios = scenarios
-        self.working_zarr_store = working_zarr_store
+        self.working_zarr_store=working_zarr_store
         self.window_years = window_years
         self.resource = self._resource()
-
-    def pre_chunk(
-        self,
+    
+    def pre_chunk(self,
         item: BatchItem,
-        years=np.arange(1950, 2101),
-        quantities=["tas", "pr"],
-        lat_chunk_size=40,
-        lon_chunk_size=40,
-        datasource=NexGddpCmip6(),
-    ):
+        years = np.arange(1950, 2101),
+        quantities = ['tas', 'pr'],
+        lat_chunk_size = 40,
+        lon_chunk_size = 40,
+        datasource = NexGddpCmip6()):
         """Create a chunked data set for the given quantities and data source. This is for when the data
         source is either unchunked or unsuitably chunked for the calculation in hand. An SPEI index is an
         example since the calculation requires a long time series but for a limited spatial extent. The calculation
-        therefore runs
+        therefore runs 
 
         Args:
             years (_type_, optional): Years included in chunked data. Defaults to np.arange(1950, 2101).
@@ -210,47 +144,28 @@
             lon_chunk_size (int, optional): Longitude chunks. Defaults to 40.
             datasource (_type_, optional): Source for building chunked data. Defaults to NexGddpCmip6().
         """
-
-        def download_dataset(variable, year, gcm, scenario, datasource=datasource):
+        def download_dataset(variable, year, gcm, scenario, datasource = datasource):
             scenario_ = "historical" if year < 2015 else scenario
-            with datasource.open_dataset_year(
-                gcm, scenario_, variable, year
-            ) as ds_temp:
-                ds = ds_temp.astype("float32").compute()
+            with datasource.open_dataset_year(gcm, scenario_, variable, year) as ds_temp:
+                ds = ds_temp.astype('float32').compute()
                 return ds
 
         for quantity in quantities:
             group = quantity + "_" + item.gcm + "_" + item.scenario
             for year in years:
-                ds = download_dataset(quantity, year, item.gcm, item.scenario).chunk(
-                    {"time": 365, "lat": lat_chunk_size, "lon": lon_chunk_size}
-                )
+                ds = download_dataset(quantity, year, item.gcm, item.scenario).chunk({'time': 365,'lat': lat_chunk_size,'lon': lon_chunk_size})
                 if year == years[0]:
-                    ds.to_zarr(store=self.working_zarr_store, group=group, mode="w")
+                    ds.to_zarr(store=self.working_zarr_store, group=group, mode='w')
                 else:
-                    ds.to_zarr(
-                        store=self.working_zarr_store, group=group, append_dim="time"
-                    )
-                logger.info(f"completed processing: variable={quantity}, year={year}.")
-
-    def read_quantity_from_s3_store(
-        self, gcm, scenario, quantity, lat_min, lat_max, lon_min, lon_max
-    ) -> xr.Dataset:
-        ds = self.chunked_dataset(gcm, scenario, quantity).sel(
-            lat=slice(lat_min, lat_max), lon=slice(lon_min, lon_max)
-        )
+                    ds.to_zarr(store=self.working_zarr_store, group=group, append_dim='time')
+                logger.info(f"completed processing: variable={quantity}, year={year}.") 
+
+    def read_quantity_from_s3_store(self, gcm, scenario, quantity, lat_min, lat_max, lon_min, lon_max) -> xr.Dataset:
+        ds = self.chunked_dataset(gcm, scenario, quantity).sel(lat=slice(lat_min, lat_max), lon=slice(lon_min, lon_max))
         return ds
 
     def chunked_dataset(self, gcm, scenario, quantity) -> xr.Dataset:
-<<<<<<< HEAD
-        ds = xr.open_zarr(
-            store=self.working_zarr_store.get_store(
-                quantity + "_" + gcm + "_" + scenario
-            )
-        )
-=======
         ds = xr.open_zarr(store=self.working_zarr_store.get_store(quantity + "_" + gcm + "_" + scenario))
->>>>>>> 53ffb0df
         return ds
 
     def get_datachunks(self):
@@ -258,50 +173,19 @@
         lon_delta = 10.0
         lat_bins = np.arange(self.lat_min, self.lat_max + 0.1 * lat_delta, lat_delta)
         lon_bins = np.arange(self.lon_min, self.lon_max + 0.1 * lon_delta, lon_delta)
-        data_chunks = {
-            "Chunk_" + str(i).zfill(4): dict(list(d[0].items()) + list(d[1].items()))
-            for i, d in enumerate(
-                itertools.product(
-                    [
-                        {"lat_min": x[0], "lat_max": x[1]}
-                        for x in zip(lat_bins[:-1], lat_bins[1:])
-                    ],
-                    [
-                        {"lon_min": x[0], "lon_max": x[1]}
-                        for x in zip(lon_bins[:-1], lon_bins[1:])
-                    ],
-                )
-            )
-        }
+        data_chunks = {"Chunk_" + str(i).zfill(4) : dict(list(d[0].items()) + list(d[1].items())) \
+                    for i, d in enumerate(itertools.product([{'lat_min': x[0],'lat_max': x[1]} \
+                    for x in zip(lat_bins[:-1], lat_bins[1:])],[{'lon_min': x[0],'lon_max': x[1]} \
+                    for x in zip(lon_bins[:-1], lon_bins[1:])]))}
         return data_chunks
 
-<<<<<<< HEAD
-    def calculate_spei(
-        self, gcm, scenario, progress_store: Optional[ProgressStore] = None
-    ):
-        """Calculate SPEI for the given GCM and scenario, storing"""
-=======
     def calculate_spei(self, gcm, scenario, progress_store: Optional[ProgressStore] = None):
         """Calculate SPEI for the given GCM and scenario, storing """
->>>>>>> 53ffb0df
         # we infer the lats and lons from the source dataset:
         ds_chunked = self.chunked_dataset(gcm, scenario, "tas")
         data_chunks = self.get_datachunks()
         chunk_names = list(data_chunks.keys())
         if progress_store:
-<<<<<<< HEAD
-            chunk_names_remaining = list(
-                np.array(chunk_names)[progress_store.remaining(len(chunk_names))]
-            )
-        else:
-            chunk_names_remaining = chunk_names
-
-        # do the first chunk in isolation to ensure that dataset is written without contention
-        if chunk_names[0] in chunk_names_remaining:
-            self._calculate_spei_chunk(
-                chunk_names[0], data_chunks, ds_chunked, gcm, scenario
-            )
-=======
             chunk_names_remaining = list(np.array(chunk_names)[progress_store.remaining(len(chunk_names))])
         else:
             chunk_names_remaining = chunk_names
@@ -309,29 +193,13 @@
         # do the first chunk in isolation to ensure that dataset is written without contention
         if chunk_names[0] in chunk_names_remaining:
             self._calculate_spei_chunk(chunk_names[0], data_chunks, ds_chunked, gcm, scenario)
->>>>>>> 53ffb0df
             chunk_names_remaining.remove(chunk_names[0])
             if progress_store:
                 progress_store.add_completed([0])
 
-<<<<<<< HEAD
-        with concurrent.futures.ThreadPoolExecutor(max_workers=1) as executor:
-            futures = {
-                executor.submit(
-                    self._calculate_spei_chunk,
-                    chunk_name,
-                    data_chunks,
-                    ds_chunked,
-                    gcm,
-                    scenario,
-                ): chunk_name
-                for chunk_name in chunk_names_remaining
-            }
-=======
         with concurrent.futures.ThreadPoolExecutor(max_workers=1) as executor:  
             futures = {executor.submit(self._calculate_spei_chunk, chunk_name, data_chunks, ds_chunked, gcm, scenario): chunk_name
                        for chunk_name in chunk_names_remaining}
->>>>>>> 53ffb0df
             for future in concurrent.futures.as_completed(futures):
                 try:
                     chunk_name = future.result()
@@ -339,20 +207,6 @@
                     if progress_store:
                         progress_store.add_completed([chunk_names.index(chunk_name)])
                 except Exception as exc:
-<<<<<<< HEAD
-                    logger.info(f"chunk {futures[future]} failed.")
-
-    def _calculate_spei_chunk(
-        self, chunk_name, data_chunks, ds_chunked: xr.Dataset, gcm, scenario
-    ):
-        data_chunk = data_chunks[chunk_name]
-        lat_min, lat_max = data_chunk["lat_min"], data_chunk["lat_max"]
-        lon_min, lon_max = data_chunk["lon_min"], data_chunk["lon_max"]
-        ds_spei_slice = self._calculate_spei_for_slice(
-            lat_min, lat_max, lon_min, lon_max, gcm=gcm, scenario=scenario
-        )
-        lats_all, lons_all = ds_chunked["lat"].values, ds_chunked["lon"].values
-=======
                     logger.info(f"chunk {futures[future]} failed.") 
 
     def _calculate_spei_chunk(self, chunk_name, data_chunks, ds_chunked: xr.Dataset, gcm, scenario):
@@ -361,85 +215,11 @@
         lon_min, lon_max = data_chunk['lon_min'], data_chunk['lon_max']
         ds_spei_slice = self._calculate_spei_for_slice(lat_min, lat_max, lon_min, lon_max, gcm=gcm, scenario=scenario)
         lats_all, lons_all = ds_chunked['lat'].values, ds_chunked['lon'].values
->>>>>>> 53ffb0df
         path = os.path.join("spei", gcm + "_" + scenario)
         store = self.working_zarr_store.get_store(path)
         # consider refactoring data_chunks to give both slice and values?
         try:
             # if dataset does not already exist then create
-<<<<<<< HEAD
-            zarr.hierarchy.open_group(store=store, mode="r")
-        except GroupNotFoundError:
-            # must use deferred dask array to avoid allocating memory for whole array
-            data = da.empty(
-                [len(ds_spei_slice["time"].values), len(lats_all), len(lons_all)]
-            )
-            ds_spei = (
-                xr.DataArray(
-                    data=data,
-                    coords={
-                        "time": ds_spei_slice["time"].values,
-                        "lat": lats_all,
-                        "lon": lons_all,
-                    },
-                    dims=["time", "lat", "lon"],
-                )
-                .chunk(chunks={"lat": 40, "lon": 40, "time": 100000})
-                .to_dataset(name="spei")
-            )
-            # compute=False to avoid calculating array
-            ds_spei.to_zarr(store=store, mode="w", compute=False)
-            logger.info(f"created new zarr array.")
-            # see https://docs.xarray.dev/en/stable/user-guide/io.html?appending-to-existing-zarr-stores=#appending-to-existing-zarr-stores
-
-        lat_indexes = np.where(
-            np.logical_and(lats_all >= lat_min, lats_all <= lat_max)
-        )[0]
-        lon_indexes = np.where(
-            np.logical_and(lons_all >= lon_min, lons_all <= lon_max)
-        )[0]
-        ds_spei_slice.to_zarr(
-            store=self.working_zarr_store,
-            mode="r+",
-            region={
-                "lat": slice(lat_indexes[0], lat_indexes[-1] + 1),
-                "lon": slice(lon_indexes[0], lon_indexes[-1] + 1),
-            },
-        )
-        logger.info(f"written chunk {chunk_name} to zarr array.")
-        return chunk_name
-
-    def _calculate_spei_for_slice(
-        self, lat_min, lat_max, lon_min, lon_max, *, gcm, scenario, num_workers=2
-    ):
-        ds_tas = self.read_quantity_from_s3_store(
-            gcm, scenario, "tas", lat_min, lat_max, lon_min, lon_max
-        ).chunk({"time": 100000})
-        ds_pr = self.read_quantity_from_s3_store(
-            gcm, scenario, "pr", lat_min, lat_max, lon_min, lon_max
-        ).chunk({"time": 100000})
-        ds_tas = ds_tas.drop_duplicates(dim=..., keep="last").sortby("time")
-        ds_pr = ds_pr.drop_duplicates(dim=..., keep="last").sortby("time")
-        ds_pet = (
-            xclim.indices.potential_evapotranspiration(tas=ds_tas["tas"], method="MB05")
-            .astype("float32")
-            .to_dataset(name="pet")
-        )
-        da_wb = xclim.indices.water_budget(pr=ds_pr["pr"], evspsblpot=ds_pet["pet"])
-        with xr.set_options(keep_attrs=True):
-            da_wb = da_wb - 1.01 * da_wb.min()
-        da_wb_calib = da_wb.sel(
-            time=slice(
-                self.calib_start.strftime("%Y-%m-%d"),
-                self.calib_end.strftime("%Y-%m-%d"),
-            )
-        )
-        da_wb_calc = da_wb.sel(
-            time=slice(
-                self.calc_start.strftime("%Y-%m-%d"), self.calc_end.strftime("%Y-%m-%d")
-            )
-        )
-=======
             zarr.hierarchy.open_group(store=store, mode='r')
         except GroupNotFoundError:
             # must use deferred dask array to avoid allocating memory for whole array
@@ -477,30 +257,25 @@
             da_wb = da_wb - 1.01 * da_wb.min()
         da_wb_calib = da_wb.sel(time=slice(self.calib_start.strftime("%Y-%m-%d"), self.calib_end.strftime("%Y-%m-%d")))
         da_wb_calc = da_wb.sel(time=slice(self.calc_start.strftime("%Y-%m-%d"), self.calc_end.strftime("%Y-%m-%d")))
->>>>>>> 53ffb0df
         ds_spei = (
-            xclim.indices.standardized_precipitation_evapotranspiration_index(
-                da_wb_calc,
-                da_wb_calib,
-                freq=self.freq,
-                window=self.window,
-                dist=self.dist,
-                method=self.method,
-            )
-            .astype("float32")
-            .to_dataset(name="spei")
-            .compute(scheduler="processes", num_workers=num_workers)
+                xclim.indices.standardized_precipitation_evapotranspiration_index(
+                                                                        da_wb_calc,
+                                                                        da_wb_calib,
+                                                                        freq=self.freq,
+                                                                        window=self.window,
+                                                                        dist=self.dist,
+                                                                        method=self.method
+                )
+                .astype('float32')
+                .to_dataset(name='spei')
+                .compute(scheduler='processes', num_workers=num_workers)
         )
-        logger.info(
-            f"calculated SPEI for gcm={gcm}, lats=[{lat_min, lat_max}], lons=[{lon_min, lon_max}]"
-        )
+        logger.info(f"calculated SPEI for gcm={gcm}, lats=[{lat_min, lat_max}], lons=[{lon_min, lon_max}]")
         return ds_spei
-
-    def calculate_annual_average_spei(
-        self, gcm: str, scenario: str, central_year: int, target: OscZarr
-    ):
+    
+    def calculate_annual_average_spei(self, gcm: str, scenario: str, central_year: int, target: OscZarr):
         """Calculate average number of months where 12-month SPEI index is below thresholds [0, -1, -1.5, -2, -2.5, -3.6]
-        for 20 years period.
+        for 20 years period. 
 
         Args:
             gcm (str): Global Circulation Model ID.
@@ -508,71 +283,36 @@
             year (int): Year.
             target (OscZarr): Target to write result to.
         """
-
         def get_spei_full_results(gcm, scenario):
-            ds_spei = xr.open_zarr(
-                store=self.working_zarr_store,
-                group=os.path.join("SPEI", "Aggregated", gcm + "_" + scenario),
-            )
+            ds_spei = xr.open_zarr(store=self.working_zarr_store, group=os.path.join("SPEI", "Aggregated", gcm + "_" + scenario))
             return ds_spei
 
-        period = [
-            datetime(central_year - self.window_years // 2, 1, 1),
-            datetime(central_year + self.window_years // 2 - 1, 12, 31),
-        ]
-        print(
-            gcm
-            + " "
-            + scenario
-            + " "
-            + str(central_year)
-            + " period:   "
-            + str(period[0])
-            + "---"
-            + str(period[1])
-        )
+        period = [datetime(central_year - self.window_years // 2, 1, 1), datetime(central_year + self.window_years // 2-1, 12, 31)]
+        print(gcm + " " + scenario + " " + str(central_year) + " period:   " + str(period[0]) + "---" + str(period[1]))
         ds_spei = get_spei_full_results(gcm, scenario)
         lats_all = ds_spei["lat"].values
         lons_all = ds_spei["lon"].values
-        spei_annual = np.nan * np.zeros(
-            [len(self.spei_threshold), len(lats_all), len(lons_all)]
-        )
+        spei_annual = np.nan * np.zeros([len(self.spei_threshold), len(lats_all), len(lons_all)])
         spei_temp = ds_spei.sel(time=slice(period[0], period[1]))
         spei_temp = spei_temp.compute()
-        spei_temp = spei_temp["spei"]
+        spei_temp = spei_temp['spei']
         for i in range(len(self.spei_threshold)):
-            spei_ext = xr.where((spei_temp <= self.spei_threshold[i]), 1, 0)
-            spei_ext_sum = spei_ext.mean("time")
+            spei_ext=xr.where((spei_temp <= self.spei_threshold[i]), 1, 0)
+            spei_ext_sum=spei_ext.mean("time")
             spei_annual[i, :, :] = spei_ext_sum
-        spei_annual_all = xr.DataArray(
-            spei_annual,
-            coords={
-                "spei_idx": self.spei_threshold,
-                "lat": lats_all,
-                "lon": lons_all,
-            },
-            dims=["spei_idx", "lat", "lon"],
-        )
+        spei_annual_all = xr.DataArray(spei_annual, coords={"spei_idx": self.spei_threshold, "lat": lats_all, "lon": lons_all,}, dims=["spei_idx", "lat", "lon"])
         path = self.resource.path.format(gcm=gcm, scenario=scenario, year=central_year)
         target.write(path, spei_annual_all)
-        return spei_annual_all
-
-    def run_single(
-        self,
-        item: BatchItem,
-        target: OscZarr,
-        calculate_spei=True,
-        calculate_average_spei=True,
-    ):
+        return spei_annual_all   
+
+    def run_single(self, item: BatchItem, target: OscZarr, calculate_spei = True, calculate_average_spei = True):
         if calculate_spei:
             self.calculate_spei(item.gcm, item.scenario)
         if calculate_average_spei:
-            self.calculate_annual_average_spei(
-                item.gcm, item.scenario, item.central_year, target
-            )
+            self.calculate_annual_average_spei(item.gcm, item.scenario, item.central_year, target)
 
     def _resource(self) -> HazardResource:
-        # with open(os.path.join(os.path.dirname(__file__), "days_tas_above.md"), "r") as f:
+        #with open(os.path.join(os.path.dirname(__file__), "days_tas_above.md"), "r") as f:
         #    description = f.read()
         resource = HazardResource(
             hazard_type="Drought",
@@ -583,9 +323,9 @@
             path="drought/osc/v1/months_spei12m_below_index_{gcm}_{scenario}_{year}",
             display_name="Drought SPEI index",
             description="",
-            display_groups=["Drought SPEI index"],  # display names of groupings
-            group_id="",
-            map=MapInfo(
+            display_groups=["Drought SPEI index"], # display names of groupings
+            group_id = "",
+            map = MapInfo( 
                 colormap=Colormap(
                     name="heating",
                     nodata_index=0,
@@ -593,12 +333,11 @@
                     min_value=0.0,
                     max_value=12.0,
                     max_index=255,
-                    units="months/year",
-                ),
+                    units="months/year"),
                 bounds=[(-180.0, 85.0), (180.0, 85.0), (180.0, -60.0), (-180.0, -60.0)],
                 index_values=self.spei_threshold,
                 path="drought/osc/v1/months_spei12m_below_index_{gcm}_{scenario}_{year}_map",
-                source="map_array_pyramid",
+                source="map_array_pyramid"
             ),
             units="months/year",
             scenarios=[
@@ -611,7 +350,13 @@
                 # Scenario(
                 #     id="ssp245",
                 #     years=list(self.central_years)),
-                Scenario(id="ssp585", years=list(self.central_years)),
-            ],
+                Scenario(
+                    id="ssp585",
+                    years=list(self.central_years)),
+                ]
         )
-        return resource+        return resource
+
+               
+        
+         