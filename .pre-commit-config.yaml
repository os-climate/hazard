--- conflicted
+++ resolved
@@ -50,7 +50,6 @@
       - id: requirements-txt-fixer
       - id: trailing-whitespace
 
-  # Autoformat: YAML, JSON, Markdown, etc.
   - repo: https://github.com/pre-commit/mirrors-prettier
     rev: v4.0.0-alpha.8
     hooks:
@@ -58,31 +57,11 @@
         args:
           ['--no-error-on-unmatched-pattern', '--ignore-unknown']
 
-  # Lint: Markdown
   - repo: https://github.com/igorshubovych/markdownlint-cli
     rev: v0.41.0
     hooks:
       - id: markdownlint
         args: ["--fix"]
-
-  # - repo: https://github.com/psf/black-pre-commit-mirror
-  #   rev: 24.4.2
-  #   hooks:
-  #     - id: black
-  #     - id: black-jupyter
-
-<<<<<<< HEAD
-  # - repo: https://github.com/tomcatling/black-nb
-  #   rev: '0.7'
-  #   hooks:
-  #     - id: black-nb
-=======
-  - repo: https://github.com/psf/black-pre-commit-mirror
-    rev: 24.4.2
-    hooks:
-      - id: black
-      - id: black-jupyter
->>>>>>> f0cd3796
 
   - repo: https://github.com/jorisroovers/gitlint
     rev: v0.19.1
@@ -153,13 +132,6 @@
   #   hooks:
   #   - id: codespell
 
-  # To embrace black styles, even in docs
-  # - repo: https://github.com/asottile/blacken-docs
-  #   rev: v1.13.0
-  #   hooks:
-  #   - id: blacken-docs
-  #     additional_dependencies: [black]
-
   # Automatically upgrade Python syntax for newer versions
   # - repo: https://github.com/asottile/pyupgrade
   #   rev: v3.15.0
